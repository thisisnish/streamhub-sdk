var $ = require('streamhub-sdk/jquery');
var inherits = require('inherits');
var debug = require('streamhub-sdk/debug');
var View = require('streamhub-sdk/view');
var Writable = require('stream/writable');
var ListViewTemplate = require('hgn!streamhub-sdk/views/templates/list-view');
var hasMore = require('streamhub-sdk/views/mixins/more-mixin');

'use strict';

var log = debug('streamhub-sdk/views/list-view');

/**
 * A simple View that displays Content in a list (`<ul>` by default).
 *
 * @param [opts] {Object} A set of options to config the view with
 * @param [opts.el] {HTMLElement} The element in which to render the streamed content
 * @param [opts.comparator] {function(view, view): number}
 * @param [opts.autoRender] Whether to call #render in the constructor
 * @param [opts.template] {function<string>} A function that returns the HTML
 *   that should be initially rendered
 * @exports streamhub-sdk/views/list-view
 * @constructor
 */
var ListView = function(opts) {
    opts = opts || {};
    opts.autoRender = opts.autoRender === undefined ? true : opts.autoRender;
    if (opts.template) {
        this.template = opts.template
    }
    this.views = [];

    View.call(this, opts);
    Writable.call(this, opts);
<<<<<<< HEAD

    hasMore(this, opts);
=======
    hasMore(this, {
        more: opts.more,
        initial: opts.initial,
        showMore: opts.showMore,
        showMoreButton: opts.showMoreButton,
        getButtonEl: function () {
            var el = this.$(this.showMoreElSelector)[0];
            if ( ! el) {
                throw new Error("Can't get show more button for ListView");
            }
            return el;
        }.bind(this)
    });
>>>>>>> 95accf94

    this.comparator = opts.comparator || this.comparator;

    //TODO(ryanc): This is out of convention to call #render
    // in the constructor. However it is convenient/intuitive
    // in the public API to instantiate a ListView and have it be visible.
    // Removing this to require an explicit invocation would alter
    // the public API siginificantly, so for now render stays in the
    // constructor. To avoid this behavior, opts.autoRender == false.
    if (opts.autoRender) {
        this.render();
    }
};

inherits(ListView, View);
inherits.parasitically(ListView, Writable);


ListView.prototype.events = View.prototype.events.extended({
    // When a subview .remove()s itself, it should fire this event
    'removeView.hub': function (event, view) {
        this.remove(view);
    }
});

ListView.prototype.template = ListViewTemplate;

/**
 * Selector of .el child that contentViews should be inserted into
 * @protected
 */
ListView.prototype.listElSelector = '.hub-list';

/**
 * Selector for descendant that should be used as the show more button
 * @protected
 */
ListView.prototype.showMoreElSelector = '> .hub-list-more';

ListView.prototype.comparators = {
    CREATEDAT_ASCENDING: function (a, b) {
        var aDate = (a.content && a.content.createdAt) || a.createdAt,
            bDate = (b.content && b.content.createdAt) || b.createdAt;
        return aDate - bDate;
    },
    CREATEDAT_DESCENDING: function (a, b) {
        var aDate = (a.content && a.content.createdAt) || a.createdAt,
            bDate = (b.content && b.content.createdAt) || b.createdAt;
        return bDate - aDate;
    }
};

/**
 * Keys are views that were forcibly indexed into this view.
 * @type {Object.<string, boolean>}
 * @private
 */
ListView.prototype._indexedViews = {};


ListView.prototype.setElement = function (element) {
    View.prototype.setElement.apply(this, arguments);
    this.$listEl = this.$el;
};


/**
 * Render the ListView in its .el, and call .setElement on any subviews
 */
ListView.prototype.render = function () {
    View.prototype.render.call(this);
    this.$listEl = this.$el.find(this.listElSelector);

    if (!this.comparator === ListView.prototype.comparators.CREATEDAT_ASCENDING) {
        this.$el.find(this._listView.showMoreElSelector).insertBefore(this._listView.$listEl);
        this.$el.find(this._listView.showQueueElSelector).insertAfter(this._listView.$listEl);
    }
};


/**
 * Called automatically by the Writable base class when .write() is called
 * @private
 * @param view {View} View to display in the ListView
 * @param requestMore {function} A function to call when done writing, so
 *     that _write will be called again with more data
 */
ListView.prototype._write = function (view, requestMore) {
    this.add(view);
    requestMore();
};


/**
 * Comparator function to determine ordering of Views.
 * Your subclass should implement this if you want ordering
 * @param a {view}
 * @param b {view}
 * @returns {Number} < 0 if a before b, 0 if same ordering, > 0 if b before a
 */
ListView.prototype.comparator = null;


/**
 * Returns true if the view is listed on the indexedViews list.
 * @param view {!View}
 * @returns {!boolean}
 * @protected
 */
ListView.prototype._isIndexedView = function(view) {
    return (view && view.uid && this._indexedViews[view.uid]) ? true : false;
};

/**
 * Adds a view to _indexedViews
 * @param view {!View}
 * @private
 */
ListView.prototype._recordIndexedView = function(view) {
    this._indexedViews[view.uid] = true;
};

/**
 * Returns the index where newView should be inserted.
 * Requires this.comparator to be defined.
 * @private
 * @param newView {view} View that will be added.
 * @param [array] {[]} Array to search through. Defaults to this.views.
 * @return {!number}
 */
ListView.prototype._binarySearch = function(newView, array) {
    array = array || this.views;
    if (!this.comparator) {
        throw new Error("Tried to _binarySearch without this.comparator.");
    }

    var low = 0, high = array.length, mid, comp, origMid;
    while (low < high) {
        origMid = mid = (low + high) >>> 1;
        comp = array[mid];

        while (this._isIndexedView(comp) && mid > low) {
        //Try to get a comp that isn't indexed
        //Move lower looking for a comparable view
            comp = array[--mid];
        }
        if (this._isIndexedView(comp)) {
        //If nothing was found...
            if (low === 0) {
            //...and we're at the beginning, then just add it to the beginning
                high = low;
            } else {
            //...and we aren't at the beginning, continue to move towards the end
                low = origMid + 1;
            }
        } else {
        //Set new low or high and start again
            if (this.comparator(comp, newView) < 0) {
                low = mid + 1;
            } else {
                high = mid;
            }
        }
    }

    return Math.max(0, low);//Incase of miscalculations, use max() to assure minimum of 0
};


/**
 * Add a view to the ListView
 *     insert the newView into this.el according to this.comparator
 * @param newView {View} A View to add to the ListView
 * @param [forcedIndex] {number} location for the new view
 * @returns the newly added View
 */
ListView.prototype.add = function(newView, forcedIndex) {
    log("add", newView, forcedIndex);
    var index;

    if ( ! newView) {
        log("Called add with a falsy parameter, returning");
        return;
    }

    if (typeof(forcedIndex) !== 'number' || Math.abs(forcedIndex) > this.views.length) {
        if (this.comparator) {
            index = this._binarySearch(newView);
        } else {
            index = this.views.length;
        }
    } else {
        this._recordIndexedView(newView);
    }

    this.views.splice(forcedIndex || index, 0, newView);

    newView.render();
    // Add to DOM
    this._insert(newView, forcedIndex);
    this.emit('added', newView);
    return newView;
};


/**
 * Remove a View from this ListView
 * @param content {Content|ContentView} The ContentView or Content to be removed
 * @returns {boolean} true if Content was removed, else false
 */
ListView.prototype.remove = function (view) {
    var viewIndex = this.views.indexOf(view);

    // Return false if the provided view is not managed by this ListView
    if (viewIndex === -1) {
        return false;
    }

    // Remove from DOM
    this._extract(view);

    // Remove from this.views[]
    this.views.splice(viewIndex, 1);

    return true;
};


/**
 * Remove a view from the DOM. Called by .remove();
 * @private
 * @param view {View} The View to remove from the DOM
 */
ListView.prototype._extract = function (view) {
    view.$el.remove();
};


/**
 * Insert a contentView into the ListView's .el
 * @protected
 * @param view {View} The view to add to this.el
 * @param [forcedIndex] {number} Index of the view in this.views
 */
ListView.prototype._insert = function (view, forcedIndex) {
    var newContentViewIndex,
        $previousEl;

    newContentViewIndex = forcedIndex || this.views.indexOf(view);

    if (newContentViewIndex === 0) {
        // Beginning!
        view.$el.prependTo(this.$listEl);
    } else {
        // Find it's previous view and insert new view after
        $previousEl = this.views[newContentViewIndex - 1].$el;
        view.$el.insertAfter($previousEl);
    }
};

/**
 * Detaches list item view elements.
 * Removes references to list item views.
 */
ListView.prototype.clear = function () {
    for (var i=0; i < this.views.length; i++) {
        this.views[i].detach();
    }
    this.views = [];
};

ListView.prototype.destroy = function () {
    View.prototype.destroy.call(this);
    this.views = null;
};

module.exports =  ListView;<|MERGE_RESOLUTION|>--- conflicted
+++ resolved
@@ -32,10 +32,6 @@
 
     View.call(this, opts);
     Writable.call(this, opts);
-<<<<<<< HEAD
-
-    hasMore(this, opts);
-=======
     hasMore(this, {
         more: opts.more,
         initial: opts.initial,
@@ -49,7 +45,6 @@
             return el;
         }.bind(this)
     });
->>>>>>> 95accf94
 
     this.comparator = opts.comparator || this.comparator;
 
