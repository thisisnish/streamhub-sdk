--- conflicted
+++ resolved
@@ -4,10 +4,7 @@
 var View = require('streamhub-sdk/view');
 var Writable = require('stream/writable');
 var ListViewTemplate = require('hgn!streamhub-sdk/views/templates/list-view');
-<<<<<<< HEAD
-=======
 var hasMore = require('streamhub-sdk/views/mixins/more-mixin');
->>>>>>> e468c686
 
 'use strict';
 
@@ -31,10 +28,8 @@
 
     View.call(this, opts);
     Writable.call(this, opts);
-<<<<<<< HEAD
-=======
+
     hasMore(this, opts);
->>>>>>> e468c686
 
     this.comparator = opts.comparator || this.comparator;
 
