define([
    'streamhub-sdk/auth',
    'streamhub-sdk/event-emitter',
    'streamhub-sdk/storage',
    'streamhub-sdk/stream',
    'streamhub-sdk/stream-manager',
    'streamhub-sdk/util',
    'streamhub-sdk/view',
    'streamhub-sdk/clients/livefyre-stream-client',
    'streamhub-sdk/clients/livefyre-bootstrap-client',
    'streamhub-sdk/clients/livefyre-write-client',
    'streamhub-sdk/content/content',
    'streamhub-sdk/content/types/livefyre-content',
    'streamhub-sdk/content/types/livefyre-facebook-content',
    'streamhub-sdk/content/types/livefyre-twitter-content',
    'streamhub-sdk/content/types/oembed',
    'streamhub-sdk/content/types/twitter-content',
    'streamhub-sdk/content/types/twitter-search-content',
    'streamhub-sdk/content/types/twitter-streaming-content',
    'streamhub-sdk/content/views/content-view',
    'streamhub-sdk/content/views/facebook-content-view',
    'streamhub-sdk/content/views/twitter-content-view',
    'streamhub-sdk/streams/livefyre-stream',
    'streamhub-sdk/streams/livefyre-reverse-stream',
    'streamhub-sdk/stream-helpers/livefyre-helper',
<<<<<<< HEAD
=======
    'streamhub-sdk/content/content',
    'streamhub-sdk/content/types/livefyre-content',
>>>>>>> 1bb29e74
    'streamhub-sdk/views/list-view',
    'streamhub-sdk/views/media-wall-view',
    'text!streamhub-sdk/version.txt'
], function(
    Auth,
    EventEmitter,
    Storage,
    Stream,
    StreamManager,
    Util,
    View,
    LivefyreStreamClient,
    LivefyreBootstrapClient,
    LivefyreWriteClient,
    Content,
    LivefyreContent,
    LivefyreFacebookContent,
    LivefyreTwitterContent,
    Oembed,
    TwitterContent,
    TwitterSearchContent,
    TwitterStreamingContent,
    ContentView,
    FacebookContentView,
    TwitterContentView,
    LivefyreStream,
    LivefyreReverseStream,
<<<<<<< HEAD
    LivefyreHelper,
=======
    StreamManager,
    LivefyreStreamHelper,
    Content,
    LivefyreContent,
>>>>>>> 1bb29e74
    ListView,
    MediaWallView,
    VersionInfo
) {
    var Hub = {};
    Hub.Auth = Auth;
    Hub.EventEmitter = EventEmitter;
    Hub.Storage = Storage;
    Hub.Stream = Stream;
    Hub.StreamManager = StreamManager;
    Hub.Util = Util;
    Hub.View = View;
    
    Hub.Clients = {};
    Hub.Clients.LivefyreStreamClient = LivefyreStreamClient;
    Hub.Clients.LivefyreBootstrapClient = LivefyreBootstrapClient;
    Hub.Clients.LivefyreWriteClient = LivefyreWriteClient;

    Hub.Content = Content;

    Hub.Content.Types = {};
    Hub.Content.Types.LivefyreContent = LivefyreContent;
    Hub.Content.Types.LivefyreFacebookContent = LivefyreFacebookContent;
    Hub.Content.Types.LivefyreTwitterContent = LivefyreTwitterContent;
    Hub.Content.Types.Oembed = Oembed;
    Hub.Content.Types.TwitterContent = TwitterContent;
    Hub.Content.Types.TwitterSearchContent = TwitterSearchContent;
    Hub.Content.Types.TwitterStreamingContent = TwitterStreamingContent;

    Hub.Content.Views = {};
    Hub.Content.Views.ContentView = ContentView;
    Hub.Content.Views.FacebookContentView = FacebookContentView;
    Hub.Content.Views.TwitterContentView = TwitterContentView;
    
    Hub.Streams = {};
    Hub.Streams.LivefyreStream = LivefyreStream;
    Hub.Streams.LivefyreReverseStream = LivefyreReverseStream;
<<<<<<< HEAD
    
    Hub.Streams.Helpers = {};
    Hub.Streams.Helpers.LivefyreHelper = LivefyreHelper
=======

    Hub.StreamManager = StreamManager;

    Hub.Content = Content;
    Hub.ContentTypes = {};
    Hub.ContentTypes.LivefyreContent = LivefyreContent;
>>>>>>> 1bb29e74

    Hub.Views = {};
    Hub.Views.ListView = ListView;
    Hub.Views.MediaWallView = MediaWallView;
    
    Hub.version = VersionInfo.trim();

    return Hub;
});<|MERGE_RESOLUTION|>--- conflicted
+++ resolved
@@ -23,11 +23,6 @@
     'streamhub-sdk/streams/livefyre-stream',
     'streamhub-sdk/streams/livefyre-reverse-stream',
     'streamhub-sdk/stream-helpers/livefyre-helper',
-<<<<<<< HEAD
-=======
-    'streamhub-sdk/content/content',
-    'streamhub-sdk/content/types/livefyre-content',
->>>>>>> 1bb29e74
     'streamhub-sdk/views/list-view',
     'streamhub-sdk/views/media-wall-view',
     'text!streamhub-sdk/version.txt'
@@ -55,14 +50,7 @@
     TwitterContentView,
     LivefyreStream,
     LivefyreReverseStream,
-<<<<<<< HEAD
     LivefyreHelper,
-=======
-    StreamManager,
-    LivefyreStreamHelper,
-    Content,
-    LivefyreContent,
->>>>>>> 1bb29e74
     ListView,
     MediaWallView,
     VersionInfo
@@ -100,18 +88,9 @@
     Hub.Streams = {};
     Hub.Streams.LivefyreStream = LivefyreStream;
     Hub.Streams.LivefyreReverseStream = LivefyreReverseStream;
-<<<<<<< HEAD
     
     Hub.Streams.Helpers = {};
     Hub.Streams.Helpers.LivefyreHelper = LivefyreHelper
-=======
-
-    Hub.StreamManager = StreamManager;
-
-    Hub.Content = Content;
-    Hub.ContentTypes = {};
-    Hub.ContentTypes.LivefyreContent = LivefyreContent;
->>>>>>> 1bb29e74
 
     Hub.Views = {};
     Hub.Views.ListView = ListView;
