/** 
 * A module that provides a Base View to render Streams of Content
 * @module streamhub-sdk/view
 */
define([
    'jquery',
    'streamhub-sdk/event-emitter',
    'streamhub-sdk/streams',
    'streamhub-sdk/util',
    'streamhub-sdk/content/content',
    'streamhub-sdk/content/types/livefyre-content',
    'streamhub-sdk/content/types/livefyre-twitter-content',
    'streamhub-sdk/content/types/livefyre-facebook-content',
    'streamhub-sdk/content/types/oembed',
    'streamhub-sdk/content/types/twitter-content',
    'streamhub-sdk/content/types/twitter-search-content',
    'streamhub-sdk/content/types/twitter-streaming-content',
    'streamhub-sdk/content/views/content-view',
    'streamhub-sdk/content/views/twitter-content-view',
    'streamhub-sdk/content/views/facebook-content-view'
], function(
    $,
    EventEmitter,
    Streams,
    Util,
    Content,
    LivefyreContent,
    LivefyreTwitterContent,
    LivefyreFacebookContent,
    Oembed,
    TwitterContent,
    TwitterSearchContent,
    TwitterStreamingContent, 
    ContentView,
    TwitterContentView,
    FacebookContentView
) {

    /**
     * Defines a base view object that listens to a set streams, adds objects to an 
     * internal collection when received from the streams, and then emits an 'add' event.
     * Subclasses are responsible for listening to the "add" events and using them to 
     * display streamed content.
     * @alias module:streamhub-sdk/view
     * @param opts {Object} A set of options to config the view with
     * @param opts.streams {Object.<string, Stream>} A dictionary of streams to listen to
     * @param opts.el {HTMLElement} The element in which to render the streamed content
     * @constructor
     */
    var View = function(opts) {
        EventEmitter.call(this);
        opts = opts || {};
        this.opts = opts;

        var streams = opts.streams;
        if (!(streams instanceof Streams)) {
            streams = new Streams(streams);
        }
        this.streams = streams;

<<<<<<< HEAD
        this.setElement(opts.el || document.createElement(this.elTag));

        this.contentSet = [];
=======
        this.el = opts.el;
>>>>>>> b0a8ab9d
        this.contentRegistry = View.DEFAULT_REGISTRY;

        var self = this;

        streams.on('readable', function (stream) {
            var content = stream.read();
            self.emit('add', content, stream, self);
        });

        this.initialize.apply(this, arguments);
    };
    $.extend(View.prototype, EventEmitter.prototype);

    /**
     * The default registry for Content -> ContentView rendering.
     * Expects entries to always contain a "type" property, and either a view property (the type function itself) or a viewFunction property (a function that returns a type function, useful for conditional view selection.).
     */
    View.DEFAULT_REGISTRY = [
        { type: LivefyreTwitterContent, view: TwitterContentView },
        { type: LivefyreFacebookContent, view: FacebookContentView },
        { type: TwitterContent, view: TwitterContentView },
        { type: TwitterSearchContent, view: TwitterContentView },
        { type: TwitterStreamingContent, view: TwitterContentView },
        { type: LivefyreContent, view: ContentView },
        { type: Content, view: ContentView }
    ];
    /**
     * Create an extended subclass of View
     * @param prototypeExtension {Object} Properties to add to the subclass's prototype
     */
    View.extend = Util.extend;

    /**
     * The HTML tag to use for elements created for this View
     */
    View.prototype.elTag = 'div';

    /**
     * An HTML class attribute string to use for elements created for this View
     */
    View.prototype.elClass = '';

    /**
     * Initializes the View after construction. Subclasses can implement this
     */
    View.prototype.initialize = function () {};

    /**
<<<<<<< HEAD
     * Set the .el DOMElement that the View should render to. Creates internal .el and
     *    .$el properties and adds this.elClass
     * @param el {DOMElement} The new element the View should render to
     */
    View.prototype.setElement = function (el) {
        this.el = el;
        this.$el = $(el);
        this.$el.addClass(this.elClass);
    };

    /**
     * Triggers the view's streams to start.
     * @param streamNames {?Array.<string>|string} A list of (or singular) stream names to call
     *     .start() on (Defaults to ["main"]). Also accepts "*" for all streams. 
     */
    View.prototype.startStreams = function(streamNames) {
        this.streams.start(streamNames);
    };

    /**
     * Triggers the view's reverse stream to start, if present.
     */
    View.prototype.streamOlder = function() {
        this.startStreams("reverse");
    };
    
    /**
=======
>>>>>>> b0a8ab9d
     * Creates a content view from the given piece of content, by looking in this view's
     * content registry for the supplied content type.
     * @param content {Content} A content object to create the corresponding view for.
     * @return {ContentView} A new content view object for the given piece of content.
     */
    View.prototype.createContentView = function(content) {
        for (var i in this.contentRegistry) {
            var current = this.contentRegistry[i];
            
            if (content instanceof current.type) {
                var currentType;
                
                if (current.view) {
                    currentType = current.view;
                } else if (current.viewFunction) {
                    currentType = current.viewFunction(content);
                }
                return new currentType({content:content});
            }
        }
    };
    return View;
});<|MERGE_RESOLUTION|>--- conflicted
+++ resolved
@@ -58,13 +58,7 @@
         }
         this.streams = streams;
 
-<<<<<<< HEAD
-        this.setElement(opts.el || document.createElement(this.elTag));
-
-        this.contentSet = [];
-=======
         this.el = opts.el;
->>>>>>> b0a8ab9d
         this.contentRegistry = View.DEFAULT_REGISTRY;
 
         var self = this;
@@ -113,36 +107,6 @@
     View.prototype.initialize = function () {};
 
     /**
-<<<<<<< HEAD
-     * Set the .el DOMElement that the View should render to. Creates internal .el and
-     *    .$el properties and adds this.elClass
-     * @param el {DOMElement} The new element the View should render to
-     */
-    View.prototype.setElement = function (el) {
-        this.el = el;
-        this.$el = $(el);
-        this.$el.addClass(this.elClass);
-    };
-
-    /**
-     * Triggers the view's streams to start.
-     * @param streamNames {?Array.<string>|string} A list of (or singular) stream names to call
-     *     .start() on (Defaults to ["main"]). Also accepts "*" for all streams. 
-     */
-    View.prototype.startStreams = function(streamNames) {
-        this.streams.start(streamNames);
-    };
-
-    /**
-     * Triggers the view's reverse stream to start, if present.
-     */
-    View.prototype.streamOlder = function() {
-        this.startStreams("reverse");
-    };
-    
-    /**
-=======
->>>>>>> b0a8ab9d
      * Creates a content view from the given piece of content, by looking in this view's
      * content registry for the supplied content type.
      * @param content {Content} A content object to create the corresponding view for.
