define(['streamhub-sdk/jquery'], function($) {
    'use strict';

    /**
     * A Client for requesting Livefyre web services
     * This is private and should not be used or imported directly
     * @private
     * @param opts {object}
     * @param opts.serviceName {string} The StreamHub web service to request
     * @param opts.protocol {string} 'http:' or 'https:'
     */
    var LivefyreHttpClient = function (opts) {
        opts = opts || {};
        this._serviceName = opts.serviceName;
        this._protocol = opts.protocol || document.location.protocol;
        if (this._protocol.slice(-1) !== ':') {
            this._protocol += ':';
        }
    };

    /**
     * Make an HTTP Request
     * @private
     * @param opts {object}
     * @param [opts.method=GET] {string} HTTP Method
     * @param opts.url {string} URL to request
     * @param opts.dataType {string} Data type to expect in response
     * @param callback {function=} A callback to pass (err, data) to
     */
    LivefyreHttpClient.prototype._request = function (opts, callback) {
        callback = callback || function() {};
        var xhr = $.ajax({
            type: opts.method || 'GET',
            url: opts.url,
            data: opts.data,
            dataType: opts.dataType || this._getDataType()
        });

        xhr.done(function(data, status, jqXhr) {
            // todo: (genehallman) check livefyre stream status in data.status
            callback(null, data);
        });

        xhr.fail(function(jqXhr, status, err) {
            if (windowIsUnloading) {
                // Error fires when the user reloads the page during a long poll,
                // But we don't want to throw an exception if the page is
                // going away anyway.
                return;
            }
            var errorMessage = err || 'LivefyreHttpClient Error';
            var httpError = createHttpError(
                errorMessage, jqXhr.status, jqXhr.responseJSON);
            callback(httpError);
        });

        return xhr;
    };

    /**
     * Get the $.ajax dataType to use
     */
    LivefyreHttpClient.prototype._getDataType = function () {
        if ($.support.cors) {
            return 'json';
        }
        return 'jsonp';
    };

    /**
     * Get the base of the URL (protocol and hostname)
     * @param opts {object}
     * @param opts.network {string} StreamHub Network
     * @param opts.environment {string=} StreamHub environment
     */
    LivefyreHttpClient.prototype._getUrlBase = function (opts) {
        return [
            this._protocol,
            '//',
            this._getHost(opts)
        ].join('');
    };

    /**
     * Get the host of the URL
     * @param opts {object}
     * @param opts.network {string} StreamHub Network
     * @param opts.environment {string=} StreamHub environment
     */
    LivefyreHttpClient.prototype._getHost = function (opts) {
        var isLivefyreNetwork = (opts.network === 'livefyre.com');
        var environment = opts.environment || 'livefyre.com';
        var host = this._serviceName + '.' + (isLivefyreNetwork ? environment : opts.network);
        var hostParts;
        if ( ! isLivefyreNetwork && this._protocol === 'https:') {
            hostParts = opts.network.split('.');
            // Make like 'customer.bootstrap.fyre.co'
            hostParts.splice(1, 0, this._serviceName);
            host = hostParts.join('.');
        }
        return host;
    };

<<<<<<< HEAD
    function createHttpError (message, statusCode, body) {
=======
    /**
     * Returns true if the environment is a production environment.
     * @param env {string=}
     * @private
     */
    LivefyreHttpClient.prototype._isProdEnvironment = function (env) {
        return (env == 'livefyre.com');
    }

    function createHttpError (message, statusCode) {
>>>>>>> edc365ee
        var err = new Error(message);
        err.statusCode = statusCode;
        err.body = body;
        return err;
    }

    // Keep track of whether the page is unloading, so we don't throw exceptions
    // if the XHR fails just because of that.
    var windowIsUnloading = false;
    $(window).on('beforeunload', function () {
        windowIsUnloading = true;
    });

    return LivefyreHttpClient;

});<|MERGE_RESOLUTION|>--- conflicted
+++ resolved
@@ -101,9 +101,6 @@
         return host;
     };
 
-<<<<<<< HEAD
-    function createHttpError (message, statusCode, body) {
-=======
     /**
      * Returns true if the environment is a production environment.
      * @param env {string=}
@@ -113,8 +110,7 @@
         return (env == 'livefyre.com');
     }
 
-    function createHttpError (message, statusCode) {
->>>>>>> edc365ee
+    function createHttpError (message, statusCode, body) {
         var err = new Error(message);
         err.statusCode = statusCode;
         err.body = body;
