/** 
 * A module to render tiled walls of Content
 * @module streamhub-sdk/util
 */
define(['jquery'], function ($) {
    var exports = {};

    /**
     * Extend `this` with a provided prototype to return a Subclass
     */
	exports.extend = function (prototypeExtension, staticExtension) {
		var Super = this;
		var Constructor = function () { return Super.apply(this, arguments); };

		// Extenders can specify their own .constructor function
		if (prototypeExtension && prototypeExtension.hasOwnProperty('constructor')) {
			Constructor = prototypeExtension.constructor;
		}

		// Extensions get any static properties of the Super, and
		// any they specify manually
		$.extend(Constructor, Super, staticExtension);

		// Set Constructor.prototype chain to get to Super
		var Extension = function () { this.constructor = Constructor; };
		Extension.prototype = Super.prototype;
		Constructor.prototype = new Extension();

		// Extend the new Constructor's prototype with the prototypeExtension
		if (prototypeExtension) { $.extend(Constructor.prototype, prototypeExtension); }

		Constructor.__super__ = Super.prototype;

		return Constructor;
	};

    exports.outerWidth = function(el) {
        return parseInt(el.css('width'), 10) +
            parseInt(el.css('padding-left'), 10) +
            parseInt(el.css('padding-right'), 10) +
            parseInt(el.css('border-left-width'), 10) +
            parseInt(el.css('border-right-width'), 10) +
            parseInt(el.css('margin-left'), 10) +
            parseInt(el.css('margin-right'), 10);
    };

    exports.outerHeight = function(el) {
        return parseInt(el.css('height'), 10) +
            parseInt(el.css('padding-top'), 10) +
            parseInt(el.css('padding-bottom'), 10) +
            parseInt(el.css('border-top-width'), 10) +
            parseInt(el.css('border-bottom-width'), 10) +
            parseInt(el.css('margin-top'), 10) +
            parseInt(el.css('margin-bottom'), 10);
    };
    
    exports.innerWidth = function(el) {
        return parseInt(el.css('width'), 10);
    };

    exports.innerHeight = function(el) {
        return parseInt(el.css('height'), 10);
    };
<<<<<<< HEAD

    /**
     * Return the hostname of the correct StreamHub Service to use
     * given client opts. If network is 'livefyre.com', the correct host to request
     * is actually dependent on the environment.
     * @param opts {Object} The same `opts` passed to LivefyreBootstrapClient
     */
    exports.streamhubHostFromOpts = function (opts) {
        var network = opts.network;
        var environment = opts.environment || 'livefyre.com';
        return (network === 'livefyre.com') ? environment : network;
    }
=======
    
    exports.formatDate = function(stamp) {
        return new Date(stamp*1000).toLocaleString().replace(/(.*)...(..) (.*):.* (.*)/, "$1/$2 &bull; $3 $4");
    };
>>>>>>> f73c3dd6

	return exports;
});<|MERGE_RESOLUTION|>--- conflicted
+++ resolved
@@ -61,7 +61,6 @@
     exports.innerHeight = function(el) {
         return parseInt(el.css('height'), 10);
     };
-<<<<<<< HEAD
 
     /**
      * Return the hostname of the correct StreamHub Service to use
@@ -74,12 +73,13 @@
         var environment = opts.environment || 'livefyre.com';
         return (network === 'livefyre.com') ? environment : network;
     }
-=======
     
     exports.formatDate = function(stamp) {
-        return new Date(stamp*1000).toLocaleString().replace(/(.*)...(..) (.*):.* (.*)/, "$1/$2 &bull; $3 $4");
+        return new Date(stamp*1000).toLocaleString().replace(
+            /(.*)...(..) (.*):.* (.*)/,
+            "$1/$2 &bull; $3 $4"
+        );
     };
->>>>>>> f73c3dd6
 
 	return exports;
 });