define([
    'streamhub-sdk/jquery',
    'streamhub-sdk/stream',
    'streamhub-sdk/streams/livefyre-stream',
    'streamhub-sdk/clients/livefyre-bootstrap-client',
    'streamhub-sdk/content/types/livefyre-content',
    'streamhub-sdk/content/types/livefyre-twitter-content',
    'streamhub-sdk/content/types/livefyre-facebook-content',
    'streamhub-sdk/content/types/oembed',
    'streamhub-sdk/storage'
], function(
    $, 
    Stream, 
    LivefyreStream,
    LivefyreBootstrapClient, 
    LivefyreContent, 
    LivefyreTwitterContent, 
    LivefyreFacebookContent, 
    Oembed, 
    Storage
) {

    /**
     * Defines a livefyre stream that is readable in reverse time order from a livefyre
     * conversation.
     * @param opts {Object} A set of options to config the stream client with
     * @exports streamhub-sdk/streams/livefyre-reverse-stream
     * @constructor
     */
    var LivefyreReverseStream = function(opts) {
        Stream.call(this);
        opts = opts || {};
        this.network = opts.network;
        this.siteId = opts.siteId;
        this.articleId = opts.articleId;
        this.environment = opts.environment;
        this.followers = opts.followers || [];
        this.page = opts.page;
        this.plugins = this.plugins || [];
        if (opts.initData) {
            this._setInitData(opts.initData);
        }
    };
    $.extend(LivefyreReverseStream.prototype, Stream.prototype);

    /**
     * Reads data from a Livefyre bootstrap page endpoint.
     * @private
     */
    LivefyreReverseStream.prototype._read = function() {
        var self = this;

        if (this.page < 0) {
            return self._endRead();
        }

        var opts = {
            network: this.network,
            siteId: this.siteId,
            articleId: this.articleId,
            page: this.page ? this.page.toString() : null
        };
        if (this.environment) {
            opts.environment = this.environment;
        }
        if (this.headDocument && ! this._pushedHeadDocument) {
            self._handleBootstrapDocument(this.headDocument);
            this._pushedHeadDocument = true;
            self._endRead();
        } else {
            LivefyreBootstrapClient.getContent(opts, function (err, data) {
                if (err) {
                    self.emit('error', err);
                    self._endRead();
                    return;
                }
                if (data.headDocument) {
                    self._setInitData(data);
                    return self._read();
                }
                self._handleBootstrapDocument(data);
                self.page--;
                self._endRead();
            });
        }
    };

    /**
     * Pass a Bootstrap Init JSON document to the stream to set its internal state
     * Including headDocument and the latest page
     * @param initData {object} An object like the response here:
     *     http://bootstrap.labs-t402.fyre.co/bs3/t402.livefyre.com/labs-t402.fyre.co/303827/Y29udGV4dHVhbF8x/init
     */
    LivefyreReverseStream.prototype._setInitData = function (initData) {
        var collectionSettings = initData.collectionSettings,
            pages = collectionSettings.archiveInfo.pageInfo,
            pageKeys = Object.keys(pages);
        pageKeys.sort();
        this.page = pageKeys[pageKeys.length - 1];
        this._setHeadDocument(initData.headDocument);
    };

    /**
     * Tell the stream about a headDocument. On ._read(), the headDocument Content
     * will be emitted before everything else. The Stream will also get its page from here
     * @param headDocument {object] An object like the headDocument property in this response:
     *     http://bootstrap.labs-t402.fyre.co/bs3/t402.livefyre.com/labs-t402.fyre.co/303827/Y29udGV4dHVhbF8x/init
     */
    LivefyreReverseStream.prototype._setHeadDocument = function (headDocument) {
        this.headDocument = headDocument;
        this._pushedHeadDocument = false;
        this._headDocumentContentIds = this.getContentIdsFromBootstrapDocument(this.headDocument);
    };

    /**
     * Process a bootstrap response, creating content and ._pushing along the way
     */
    LivefyreReverseStream.prototype._handleBootstrapDocument = function (data) {
        var authors = data.authors || {};
        if (this._isReading === false) {
            this._endRead();
            return;
        }
        for (var i in data.content) {
            var state = data.content[i];
            // Don't re-emit content that was already in the headDocument
            if (this._pushedHeadDocument && this._headDocumentContentIds.indexOf(state.content.id) !== -1) {
                continue;
            }
<<<<<<< HEAD

            state.author = authors[state.content.authorId];

            // Ignore non-publicly-visible messages
            // vis 1 means public content
            if ((typeof state.vis !== 'undefined') && state.vis !== 1) {
                continue;
            }

            var content = this.createContent(state);

=======
            state.author = authors[state.content.authorId];

            // Ignore non-publicly-visible messages
            // vis 1 means public content
            if ((typeof state.vis !== 'undefined') && state.vis !== 1) {
                continue;
            }

            var content = this.createContent(state);

>>>>>>> 1aa95253
            if ( ! content) {
                continue;
            }
            if (content && content.id) {
                Storage.set(content.id, content);
            }
            this._push(content);

            // todo: make this recursive for nested replies
            for (var j in state.childContent) {
                var child = state.childContent[j];

                if (child.content && child.content.authorId) {
                    child.author = authors[child.content.authorId];
                }
                var childContent = this.createContent(child);
                
                if (childContent instanceof Oembed) {
                    content.addAttachment(childContent);
                } else {
                    content.addReply(childContent);
                }
                if (childContent && childContent.id) {
                    Storage.set(childContent.id, childContent);
                }
            }
        }
    };

    /**
     * Create a Content instance from a state in the stream
     * @param state {object} A JSON state from StreamHub Bootstrap API
     * @returns {Content}
     */
    LivefyreReverseStream.prototype.createContent = function (state) {
        var content = LivefyreStream.createContent(state),
            plugins = this.plugins;
        if (content) {
            return content;
        }
        for (var i=0; i < plugins.length; i++) {
            var plugin = plugins[i];
            try {
                return plugin(state);
            } catch (e) {
                continue;
            }
        }
    };

    /**
     * Get the Content Ids from a JSON object response from StreamHub's Bootstrap Service
     * @returns {string[]}
     */
    LivefyreReverseStream.prototype.getContentIdsFromBootstrapDocument = function (data) {
        data = data || {};
        var states = data.content || [];
        var contentIds = $.map(states, function (state) {
            return state.content.id;
        });
        return contentIds;
    };

    return LivefyreReverseStream;
});<|MERGE_RESOLUTION|>--- conflicted
+++ resolved
@@ -127,7 +127,6 @@
             if (this._pushedHeadDocument && this._headDocumentContentIds.indexOf(state.content.id) !== -1) {
                 continue;
             }
-<<<<<<< HEAD
 
             state.author = authors[state.content.authorId];
 
@@ -139,18 +138,6 @@
 
             var content = this.createContent(state);
 
-=======
-            state.author = authors[state.content.authorId];
-
-            // Ignore non-publicly-visible messages
-            // vis 1 means public content
-            if ((typeof state.vis !== 'undefined') && state.vis !== 1) {
-                continue;
-            }
-
-            var content = this.createContent(state);
-
->>>>>>> 1aa95253
             if ( ! content) {
                 continue;
             }
@@ -167,7 +154,7 @@
                     child.author = authors[child.content.authorId];
                 }
                 var childContent = this.createContent(child);
-                
+
                 if (childContent instanceof Oembed) {
                     content.addAttachment(childContent);
                 } else {
