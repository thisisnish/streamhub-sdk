--- conflicted
+++ resolved
@@ -33,12 +33,7 @@
     LivefyreContentStream.prototype._readStream = function() {
 
         var contentData = this.stream.read();
-<<<<<<< HEAD
-        console.log('contentData', JSON.stringify(contentData))
-        if (contentData.content.targetId) {
-=======
         if (contentData.content && contentData.content.targetId) {
->>>>>>> cf305903
             if (this.contentCache[content.targetId]) {
                 this.contentCache[content.targetId].update(contentData);
             }
