--- conflicted
+++ resolved
@@ -259,21 +259,15 @@
         } else if (content.typeUrn === TYPE_URNS.LIVEFYRE_FEED) {
             var feedUrl = (content.feedUrl || '').toLowerCase();
             if (feedUrl.indexOf("youtube.com") >= 0) {
-<<<<<<< HEAD
-                return YoutubeContentViewMixin;
-            } else if (feedUrl.indexOf("tumblr.com") >= 0) {
-                return TumblrContentViewMixin;
-=======
                 return function(view) { return ThemeMixin(view, 'content-youtube') } ;
             } else if (feedUrl.indexOf("tumblr.com") >= 0) {
                 return function(view) { return ThemeMixin(view, 'content-tumblr') } ;
->>>>>>> 0667086d
             }
         }
 
         if (current.mixin) {
             return current.mixin;
-        } 
+        }
     }
 };
 
