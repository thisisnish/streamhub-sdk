define([
    'jquery',
    'streamhub-sdk/event-emitter'
], function($, EventEmitter) {

<<<<<<< HEAD
    var Content = function(body) {
        var opts = {};
=======
    /**
     * A piece of Web Content
     * @param body {String|Object} A string of HTML, the Content body.
     *     If an object, it should have a .body property
     */
    var Content = function(bodyOrObj) {
        var body = bodyOrObj;
>>>>>>> 1bb29e74
        EventEmitter.call(this);
        if (typeof bodyOrObj === 'object') {
            body = body.body;
        }
        this.body = this.body || body;
        this.attachments = opts.attachments || [];
        this.replies = opts.replies || [];
    };
    $.extend(Content.prototype, EventEmitter.prototype);

    /**
     * Attach an Oembed to the Content
     * @param obj {Oembed} An Oembed Content instance to attach
     * @fires Content#addAttachment
     */
    Content.prototype.addAttachment = function(obj) {
        this.attachments.push(obj);
        this.emit('attachment', obj);
    };

    /**
     * Add a reply to the Content
     * @param obj {Content} A piece of Content in reply to this one
     * @fires Content#addReply
     */
    Content.prototype.addReply = function(obj) {
        this.replies.push(obj);
        this.emit('reply', obj);
    };

    /**
     * Set some properties and emit 'change' and 'change:{property}' events
     * @param newProperties {Object} An object of properties to set on this Content
     * @fires Content#change
     * @fires Content#change:{property}
     */
    Content.prototype.set = function (newProperties) {
        newProperties = newProperties || {};
        var oldProperties = {};
        var oldVal, newVal;
        for (var key in newProperties) { if (newProperties.hasOwnProperty(key)) {
            oldVal = oldProperties[key] = this[key];
            newVal = this[key] = newProperties[key];
            this.emit('change:'+key, newVal, oldVal);
        }}
        this.emit('change', newProperties, oldProperties);
    };

    return Content;
 });<|MERGE_RESOLUTION|>--- conflicted
+++ resolved
@@ -3,10 +3,6 @@
     'streamhub-sdk/event-emitter'
 ], function($, EventEmitter) {
 
-<<<<<<< HEAD
-    var Content = function(body) {
-        var opts = {};
-=======
     /**
      * A piece of Web Content
      * @param body {String|Object} A string of HTML, the Content body.
@@ -14,14 +10,15 @@
      */
     var Content = function(bodyOrObj) {
         var body = bodyOrObj;
->>>>>>> 1bb29e74
+        var obj = {};
         EventEmitter.call(this);
         if (typeof bodyOrObj === 'object') {
             body = body.body;
+            obj = bodyOrObj;
         }
         this.body = this.body || body;
-        this.attachments = opts.attachments || [];
-        this.replies = opts.replies || [];
+        this.attachments = obj.attachments || [];
+        this.replies = obj.replies || [];
     };
     $.extend(Content.prototype, EventEmitter.prototype);
 
