--- conflicted
+++ resolved
@@ -33,8 +33,7 @@
  * @returns {LivefyreContentView}
  */
 LivefyreContentView.prototype.render = function () {
-<<<<<<< HEAD
-=======
+
     /**
      * bengo:
      * This next 3 lines makes me sad, but it is necessary to support IE9.
@@ -49,18 +48,16 @@
     if (getIeVersion() === 9) {
         this._footerView._detachButtons();
     }
->>>>>>> e468c686
+
     CardContentView.prototype.render.call(this);
     return this;
 };
 
-<<<<<<< HEAD
-=======
+
 // return the ie version if IE, else false
 function getIeVersion () {
     var myNav = navigator.userAgent.toLowerCase();
     return (myNav.indexOf('msie') != -1) ? parseInt(myNav.split('msie')[1]) : false;
 }
 
->>>>>>> e468c686
 module.exports = LivefyreContentView;