--- conflicted
+++ resolved
@@ -17,11 +17,6 @@
     CardContentView.apply(this, arguments);
     asTwitterContentView(this, opts);
 };
-<<<<<<< HEAD
-
-inherits(TwitterContentView, ContentView);
-=======
 inherits(TwitterContentView, CardContentView);
->>>>>>> 96e3be75
 
 module.exports = TwitterContentView;