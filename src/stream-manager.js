--- conflicted
+++ resolved
@@ -109,13 +109,9 @@
     };
 
     /**
-<<<<<<< HEAD
      * Calls start on all streams that are currently managed by this stream-manager.
      * Any streams added to this manager post calling start will not be started automatically.
      * @returns {StreamManager} returns 'this' for chaining.
-=======
-     * Start all StreamManagers
->>>>>>> 64677ede
      */
     StreamManager.prototype.start = function () {
         this.forEach(function (stream, name) {
