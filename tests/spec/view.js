--- conflicted
+++ resolved
@@ -18,7 +18,7 @@
             };
 
             view = new View(opts);
-    
+
             waitsFor(function() {
                 return opts.streams.main.on.callCount > 0 && opts.streams.reverse.on.callCount > 0;
             });
@@ -78,60 +78,8 @@
                 opts.streams.main.start = jasmine.createSpy();
                 opts.streams.reverse.start = jasmine.createSpy();
 
-                spyOn(View.prototype, 'setElement').andCallThrough();
-
                 view = new View(opts);
             });
-<<<<<<< HEAD
-
-            it ("calls .setElement", function () {
-                expect(view.setElement).toHaveBeenCalled();
-            });
-
-            it ("has a .el with class of this.elClass", function () {
-                expect(view.$el).toHaveClass(view.elClass);
-            });
-
-            it ("uses a .el with an HTML tag of this.elTag", function () {
-                expect(view.$el).toBe(view.elTag);
-            });
-
-            describe("with opts.el", function () {
-                beforeEach(function () {
-                    setFixtures(sandbox());
-                    $el = $('#sandbox');
-                    el = $el[0];
-
-                    view = new View({
-                        el: el,
-                        streams: {
-                            main: new JasmineSpyStream()
-                        }
-                    });
-                });
-
-                it ("should have .el set to opts.el", function () {
-                    expect(view.el).toBe(el);
-                });
-
-                it ("should have .$el set to $(opts.el)", function () {
-                    expect(view.$el).toBe($el);
-                });
-            });
-
-            it ("should call start() on main stream when startStreams() is called with no args", function () {
-                view.startStreams();
-
-                waitsFor(function() {
-                    return opts.streams.main.start.callCount > 0;
-                });
-                runs(function() {
-                    expect(opts.streams.main.start).toHaveBeenCalled();
-                    expect(opts.streams.main.start.callCount).toBe(1);
-                });
-            });
-=======
->>>>>>> b0a8ab9d
 
             it ("should call start() on main & reverse streams when streams.start() is called", function () {
                 view.streams.start();
