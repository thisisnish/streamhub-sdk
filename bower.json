--- conflicted
+++ resolved
@@ -1,10 +1,6 @@
 {
   "name": "streamhub-sdk",
-<<<<<<< HEAD
   "version": "2.27.0",
-=======
-  "version": "2.26.4",
->>>>>>> fc7f540a
   "main": [
     "./src/main.js"
   ],
