--- conflicted
+++ resolved
@@ -41,12 +41,8 @@
     "base64": "~0.4.0",
     "mout": "0.11.1",
     "cajon": "0.1.12",
-<<<<<<< HEAD
-    "streamhub-sdk": "2.26.4"
-=======
     "streamhub-share": "0.4.2",
     "streamhub-sdk": "2.26.4",
     "streamhub-ui": "0.4.5"
->>>>>>> 73d94aa2
   }
 }