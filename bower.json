{
  "name": "streamhub-sdk",
<<<<<<< HEAD
  "version": "2.18.6",
=======
  "version": "2.19.4",
>>>>>>> be9f8806
  "main": [
    "./src/main.js"
  ],
  "dependencies": {
    "jquery": "~1.10.2",
    "base64": "git://github.com/ross-pfahler/Base64.js#~0.4.0",
    "hogan": "3.0.0",
    "requirejs": "~2.1.5",
    "cajon": "git://github.com/requirejs/cajon.git#~0.1.11",
    "requirejs-text": "~2.0.5",
    "requirejs-hogan-plugin": "git://github.com/millermedeiros/requirejs-hogan-plugin.git#~0.2.1",
    "requirejs-plugins": "~1.0.2",
    "stream": "git://github.com/Livefyre/stream.git#~0.1",
    "event-emitter": "git://github.com/Livefyre/event-emitter.git#0.1",
    "inherits": "git://github.com/Livefyre/inherits.git",
    "view": "git://github.com/Livefyre/view.git#1.4.1",
    "auth": "git://github.com/Livefyre/auth.git#~0.2.0",
    "debug": "visionmedia/debug#~0.7.4",
    "livefyre-bootstrap": "git://github.com/Livefyre/livefyre-bootstrap.git#v1.3.4",
    "streamhub-share": "git://github.com/Livefyre/streamhub-share.git#0.2.4",
    "streamhub-ui": "git://github.com/Livefyre/streamhub-ui.git#0.2.0"
  },
  "devDependencies": {
    "jasmine": "1.3.1",
    "jasmine-jquery": "1.6.0",
    "almond": "0.2.5",
    "livefyre-auth": "git://github.com/livefyre/livefyre-auth.git"
  },
  "resolutions": {
    "base64": "~0.4.0",
    "auth": "~0.2.0",
    "livefyre-bootstrap": "~1.3.4",
    "event-emitter": "0.1",
    "view": "1.4.1",
    "streamhub-ui": "0.2.0"
  }
}<|MERGE_RESOLUTION|>--- conflicted
+++ resolved
@@ -1,10 +1,6 @@
 {
   "name": "streamhub-sdk",
-<<<<<<< HEAD
-  "version": "2.18.6",
-=======
   "version": "2.19.4",
->>>>>>> be9f8806
   "main": [
     "./src/main.js"
   ],
