{
  "name": "streamhub-sdk",
  "description": "Livefyre Streamhub SDK",
  "author": "Livefyre <support@livefyre.com>",
  "contributors": {
    "name": "Benjamin Goering",
    "email": "ben@livefyre.com"
  },
<<<<<<< HEAD
  "version": "2.27.17",
=======
  "version": "2.28.0",
>>>>>>> 42c1ab85
  "dependencies": {
    "bower": "1.3.6",
    "tmp": "0.0.23",
    "http-server": "*",
    "requirejs": "2.1.9",
    "phantom": "*"
  },
  "scripts": {
    "postinstall": "bower install && lessc -ru --include-path=lib --compress src/css/style.less src/css/style.css",
    "start": "./node_modules/http-server/bin/http-server .",
    "build": "./node_modules/requirejs/bin/r.js -o ./tools/build.conf.js && npm run-script build-css",
    "build-css": "npm run lessc && mkdir -p dist && ./node_modules/csso/bin/csso src/css/style.css dist/streamhub-sdk.min.css",
    "hint": "./node_modules/jshint/bin/jshint src/ tests/spec; echo",
    "hint-jenkins": "./node_modules/jshint/bin/jshint --reporter=jslint src/**/*.js > lint.log; echo",
    "test": "./node_modules/karma/bin/karma start tools/karma.conf.js --singleRun",
    "testw": "./node_modules/karma/bin/karma start tools/karma.conf.js",
    "test-ci": "./node_modules/karma/bin/karma start tools/karma.conf.js --singleRun --reporters dots,junit,coverage  && npm run send-to-coveralls",
    "test-jenkins": "npm test",
    "karma": "./node_modules/karma/bin/karma start tools/karma.conf.js",
    "build-version": "node tools/build_version.js",
    "lessc": "./node_modules/less/bin/lessc -ru --include-path=lib --compress src/css/style.less src/css/style.css && ./node_modules/less/bin/lessc -ru --include-path=lib --compress src/content/css/content.less src/content/css/content.css && ./node_modules/less/bin/lessc -ru --include-path=lib --compress src/views/css/list-view.less src/views/css/list-view.css",
    "jsdoc": "rm -rf docs/api && ./node_modules/jsdoc/jsdoc README.md -c tools/jsdoc.conf.json",
    "send-to-coveralls": "find coverage -name 'lcov.info' -print0 | xargs -0 cat | ./node_modules/coveralls/bin/coveralls.js"
  },
  "devDependencies": {
    "coveralls": "~2.11.8",
    "ink-docstrap": "git://github.com/michaelward82/docstrap.git#line-number-alignment",
    "jsdoc": "git://github.com/jsdoc3/jsdoc.git",
    "jshint": "~2.1.0",
    "jsontool": "^7.0.2",
    "karma": "^1.4.1",
    "karma-cajon": "*",
    "karma-chrome-launcher": "~0.1.0",
    "karma-coffee-preprocessor": "~0.1.0",
    "karma-coverage": "~0.5.5",
    "karma-firefox-launcher": "~0.1.0",
    "karma-html2js-preprocessor": "~0.1.0",
    "karma-jasmine": "~0.1.3",
    "karma-junit-reporter": "^1.2.0",
    "karma-phantomjs-launcher": "^1.0.2",
    "karma-requirejs": "~0.2.0",
    "karma-script-launcher": "~0.1.0",
    "less": "1.7.4",
    "lfcdn": "git://github.com/Livefyre/lfcdn.git",
    "phantomjs": "^2.1.1",
    "require-less": "0.0.7",
    "csso": "~1.3.11"
  }
}<|MERGE_RESOLUTION|>--- conflicted
+++ resolved
@@ -6,11 +6,7 @@
     "name": "Benjamin Goering",
     "email": "ben@livefyre.com"
   },
-<<<<<<< HEAD
-  "version": "2.27.17",
-=======
-  "version": "2.28.0",
->>>>>>> 42c1ab85
+  "version": "2.28.1",
   "dependencies": {
     "bower": "1.3.6",
     "tmp": "0.0.23",
