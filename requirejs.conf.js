require.config({
  paths: {
    jquery: 'lib/jquery/jquery',
    text: 'lib/requirejs-text/text',
    base64: 'lib/base64/base64',
    hogan: 'lib/hogan/web/builds/2.0.0/hogan-2.0.0.amd',
    hgn: 'lib/requirejs-hogan-plugin/hgn',
    json: 'lib/requirejs-plugins/src/json',
    jasmine: 'lib/jasmine/lib/jasmine-core/jasmine',
    'jasmine-html': 'lib/jasmine/lib/jasmine-core/jasmine-html',
    'jasmine-jquery': 'lib/jasmine-jquery/lib/jasmine-jquery',
    'event-emitter': 'lib/event-emitter/src/event-emitter',
    inherits: 'lib/inherits/inherits',
    blanket: 'lib/blanket/dist/qunit/blanket',
    'blanket-jasmine': 'lib/blanket/dist/jasmine/blanket_jasmine',
    'mout': 'lib/mout/src',
    observer: 'lib/observer/src/observer',
    debug: 'lib/debug/debug'
  },
  packages: [{
    name: "streamhub-sdk",
    location: "src"
  },{
    name: "streamhub-sdk/auth",
    location: "src/auth"
  },{
    name: "streamhub-sdk/collection",
    location: "src/collection"
  },{
    name: "streamhub-sdk/content",
    location: "src/content"
  },{
    name: "streamhub-sdk/modal",
    location: "src/modal"
  },{
    name: "streamhub-sdk/ui",
    location: "src/ui"
  },{
    name: "streamhub-sdk/jquery",
    location: "src",
    main: "jquery"
  },{
    name: "streamhub-sdk-tests",
    location: "tests"
  },{
    name: "streamhub-share",
    location: "lib/streamhub-share/src",
    main: "share-button"
  },{
    name: "streamhub-ui",
    location: "lib/streamhub-ui/src"
  },{
    name: "stream",
    location: "lib/stream/src"
  },{
    name: "view",
    location: "lib/view/src",
    main: "view"
  },{
    name: "auth",
    location: "lib/auth/src"
  },{
    name: "livefyre-auth",
    location: "lib/livefyre-auth/src"
  },{
    name: "livefyre-auth-tests",
    location: "lib/livefyre-auth/test"
  },{
<<<<<<< HEAD
    name: 'streamhub-share',
    location: 'lib/streamhub-share/src',
    main: 'share-button.js'
  },{
    name: 'streamhub-ui',
    location: 'lib/streamhub-ui/src'
  },{
    name: "livefyre-bootstrap",
    location: "lib/livefyre-bootstrap/src"
  },{
    name: "less",
    location: "lib/require-less",
    main: "less"
=======
    name: "livefyre-bootstrap",
    location: "lib/livefyre-bootstrap/src"
>>>>>>> edc365ee
  }],
  shim: {
    jquery: {
        exports: '$'
    },
    jasmine: {
        exports: 'jasmine'
    },
    'jasmine-html': {
        deps: ['jasmine'],
        exports: 'jasmine'
    },
    'blanket-jasmine': {
        exports: 'blanket',
        deps: ['jasmine']
    },
    'jasmine-jquery': {
        deps: ['jquery']
    }
  },
  less: {
    relativeUrls: true
  }
});<|MERGE_RESOLUTION|>--- conflicted
+++ resolved
@@ -43,13 +43,6 @@
     name: "streamhub-sdk-tests",
     location: "tests"
   },{
-    name: "streamhub-share",
-    location: "lib/streamhub-share/src",
-    main: "share-button"
-  },{
-    name: "streamhub-ui",
-    location: "lib/streamhub-ui/src"
-  },{
     name: "stream",
     location: "lib/stream/src"
   },{
@@ -66,7 +59,6 @@
     name: "livefyre-auth-tests",
     location: "lib/livefyre-auth/test"
   },{
-<<<<<<< HEAD
     name: 'streamhub-share',
     location: 'lib/streamhub-share/src',
     main: 'share-button.js'
@@ -76,14 +68,6 @@
   },{
     name: "livefyre-bootstrap",
     location: "lib/livefyre-bootstrap/src"
-  },{
-    name: "less",
-    location: "lib/require-less",
-    main: "less"
-=======
-    name: "livefyre-bootstrap",
-    location: "lib/livefyre-bootstrap/src"
->>>>>>> edc365ee
   }],
   shim: {
     jquery: {
@@ -103,8 +87,5 @@
     'jasmine-jquery': {
         deps: ['jquery']
     }
-  },
-  less: {
-    relativeUrls: true
   }
 });